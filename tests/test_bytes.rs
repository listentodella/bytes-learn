#![warn(rust_2018_idioms)]

use bytes::{Buf, BufMut, Bytes, BytesMut};

use std::usize;

const LONG: &[u8] = b"mary had a little lamb, little lamb, little lamb";
const SHORT: &[u8] = b"hello world";

fn is_sync<T: Sync>() {}
fn is_send<T: Send>() {}

#[test]
fn test_bounds() {
    is_sync::<Bytes>();
    is_sync::<BytesMut>();
    is_send::<Bytes>();
    is_send::<BytesMut>();
}

#[test]
fn test_layout() {
    use std::mem;

    assert_eq!(
        mem::size_of::<Bytes>(),
        mem::size_of::<usize>() * 4,
        "Bytes size should be 4 words",
    );
    assert_eq!(
        mem::size_of::<BytesMut>(),
        mem::size_of::<usize>() * 4,
        "BytesMut should be 4 words",
    );

    assert_eq!(
        mem::size_of::<Bytes>(),
        mem::size_of::<Option<Bytes>>(),
        "Bytes should be same size as Option<Bytes>",
    );

    assert_eq!(
        mem::size_of::<BytesMut>(),
        mem::size_of::<Option<BytesMut>>(),
        "BytesMut should be same size as Option<BytesMut>",
    );
}

#[test]
fn from_slice() {
    let a = Bytes::from(&b"abcdefgh"[..]);
    assert_eq!(a, b"abcdefgh"[..]);
    assert_eq!(a, &b"abcdefgh"[..]);
    assert_eq!(a, Vec::from(&b"abcdefgh"[..]));
    assert_eq!(b"abcdefgh"[..], a);
    assert_eq!(&b"abcdefgh"[..], a);
    assert_eq!(Vec::from(&b"abcdefgh"[..]), a);

    let a = BytesMut::from(&b"abcdefgh"[..]);
    assert_eq!(a, b"abcdefgh"[..]);
    assert_eq!(a, &b"abcdefgh"[..]);
    assert_eq!(a, Vec::from(&b"abcdefgh"[..]));
    assert_eq!(b"abcdefgh"[..], a);
    assert_eq!(&b"abcdefgh"[..], a);
    assert_eq!(Vec::from(&b"abcdefgh"[..]), a);
}

#[test]
fn fmt() {
    let a = format!("{:?}", Bytes::from(&b"abcdefg"[..]));
    let b = "b\"abcdefg\"";

    assert_eq!(a, b);

    let a = format!("{:?}", BytesMut::from(&b"abcdefg"[..]));
    assert_eq!(a, b);
}

#[test]
fn fmt_write() {
    use std::fmt::Write;
    use std::iter::FromIterator;
    let s = String::from_iter((0..10).map(|_| "abcdefg"));

    let mut a = BytesMut::with_capacity(64);
    write!(a, "{}", &s[..64]).unwrap();
    assert_eq!(a, s[..64].as_bytes());

    let mut b = BytesMut::with_capacity(64);
    write!(b, "{}", &s[..32]).unwrap();
    write!(b, "{}", &s[32..64]).unwrap();
    assert_eq!(b, s[..64].as_bytes());

    let mut c = BytesMut::with_capacity(64);
    write!(c, "{}", s).unwrap();
    assert_eq!(c, s[..].as_bytes());
}

#[test]
fn len() {
    let a = Bytes::from(&b"abcdefg"[..]);
    assert_eq!(a.len(), 7);

    let a = BytesMut::from(&b"abcdefg"[..]);
    assert_eq!(a.len(), 7);

    let a = Bytes::from(&b""[..]);
    assert!(a.is_empty());

    let a = BytesMut::from(&b""[..]);
    assert!(a.is_empty());
}

#[test]
fn index() {
    let a = Bytes::from(&b"hello world"[..]);
    assert_eq!(a[0..5], *b"hello");
}

#[test]
fn slice() {
    let a = Bytes::from(&b"hello world"[..]);

    let b = a.slice(3..5);
    assert_eq!(b, b"lo"[..]);

    let b = a.slice(0..0);
    assert_eq!(b, b""[..]);

    let b = a.slice(3..3);
    assert_eq!(b, b""[..]);

    let b = a.slice(a.len()..a.len());
    assert_eq!(b, b""[..]);

    let b = a.slice(..5);
    assert_eq!(b, b"hello"[..]);

    let b = a.slice(3..);
    assert_eq!(b, b"lo world"[..]);
}

#[test]
#[should_panic]
fn slice_oob_1() {
    let a = Bytes::from(&b"hello world"[..]);
    a.slice(5..44);
}

#[test]
#[should_panic]
fn slice_oob_2() {
    let a = Bytes::from(&b"hello world"[..]);
    a.slice(44..49);
}

#[test]
fn split_off() {
    let mut hello = Bytes::from(&b"helloworld"[..]);
    let world = hello.split_off(5);

    assert_eq!(hello, &b"hello"[..]);
    assert_eq!(world, &b"world"[..]);

    let mut hello = BytesMut::from(&b"helloworld"[..]);
    let world = hello.split_off(5);

    assert_eq!(hello, &b"hello"[..]);
    assert_eq!(world, &b"world"[..]);
}

#[test]
#[should_panic]
fn split_off_oob() {
    let mut hello = Bytes::from(&b"helloworld"[..]);
    let _ = hello.split_off(44);
}

#[test]
fn split_off_uninitialized() {
    let mut bytes = BytesMut::with_capacity(1024);
    let other = bytes.split_off(128);

    assert_eq!(bytes.len(), 0);
    assert_eq!(bytes.capacity(), 128);

    assert_eq!(other.len(), 0);
    assert_eq!(other.capacity(), 896);
}

#[test]
fn split_off_to_loop() {
    let s = b"abcdefghijklmnopqrstuvwxyzABCDEFGHIJKLMNOPQRSTUVWXYZ";

    for i in 0..(s.len() + 1) {
        {
            let mut bytes = Bytes::from(&s[..]);
            let off = bytes.split_off(i);
            assert_eq!(i, bytes.len());
            let mut sum = Vec::new();
            sum.extend(bytes.iter());
            sum.extend(off.iter());
            assert_eq!(&s[..], &sum[..]);
        }
        {
            let mut bytes = BytesMut::from(&s[..]);
            let off = bytes.split_off(i);
            assert_eq!(i, bytes.len());
            let mut sum = Vec::new();
            sum.extend(&bytes);
            sum.extend(&off);
            assert_eq!(&s[..], &sum[..]);
        }
        {
            let mut bytes = Bytes::from(&s[..]);
            let off = bytes.split_to(i);
            assert_eq!(i, off.len());
            let mut sum = Vec::new();
            sum.extend(off.iter());
            sum.extend(bytes.iter());
            assert_eq!(&s[..], &sum[..]);
        }
        {
            let mut bytes = BytesMut::from(&s[..]);
            let off = bytes.split_to(i);
            assert_eq!(i, off.len());
            let mut sum = Vec::new();
            sum.extend(&off);
            sum.extend(&bytes);
            assert_eq!(&s[..], &sum[..]);
        }
    }
}

#[test]
fn split_to_1() {
    // Static
    let mut a = Bytes::from_static(SHORT);
    let b = a.split_to(4);

    assert_eq!(SHORT[4..], a);
    assert_eq!(SHORT[..4], b);

    // Allocated
    let mut a = Bytes::copy_from_slice(LONG);
    let b = a.split_to(4);

    assert_eq!(LONG[4..], a);
    assert_eq!(LONG[..4], b);

    let mut a = Bytes::copy_from_slice(LONG);
    let b = a.split_to(30);

    assert_eq!(LONG[30..], a);
    assert_eq!(LONG[..30], b);
}

#[test]
fn split_to_2() {
    let mut a = Bytes::from(LONG);
    assert_eq!(LONG, a);

    let b = a.split_to(1);

    assert_eq!(LONG[1..], a);
    drop(b);
}

#[test]
#[should_panic]
fn split_to_oob() {
    let mut hello = Bytes::from(&b"helloworld"[..]);
    let _ = hello.split_to(33);
}

#[test]
#[should_panic]
fn split_to_oob_mut() {
    let mut hello = BytesMut::from(&b"helloworld"[..]);
    let _ = hello.split_to(33);
}

#[test]
#[should_panic]
fn split_to_uninitialized() {
    let mut bytes = BytesMut::with_capacity(1024);
    let _other = bytes.split_to(128);
}

#[test]
fn split_off_to_at_gt_len() {
    fn make_bytes() -> Bytes {
        let mut bytes = BytesMut::with_capacity(100);
        bytes.put_slice(&[10, 20, 30, 40]);
        bytes.freeze()
    }

    use std::panic;

    let _ = make_bytes().split_to(4);
    let _ = make_bytes().split_off(4);

    assert!(panic::catch_unwind(move || {
        let _ = make_bytes().split_to(5);
    })
    .is_err());

    assert!(panic::catch_unwind(move || {
        let _ = make_bytes().split_off(5);
    })
    .is_err());
}

#[test]
fn truncate() {
    let s = &b"helloworld"[..];
    let mut hello = Bytes::from(s);
    hello.truncate(15);
    assert_eq!(hello, s);
    hello.truncate(10);
    assert_eq!(hello, s);
    hello.truncate(5);
    assert_eq!(hello, "hello");
}

#[test]
fn freeze_clone_shared() {
    let s = &b"abcdefgh"[..];
    let b = BytesMut::from(s).split().freeze();
    assert_eq!(b, s);
    let c = b.clone();
    assert_eq!(c, s);
}

#[test]
fn freeze_clone_unique() {
    let s = &b"abcdefgh"[..];
    let b = BytesMut::from(s).freeze();
    assert_eq!(b, s);
    let c = b.clone();
    assert_eq!(c, s);
}

#[test]
fn freeze_after_advance() {
    let s = &b"abcdefgh"[..];
    let mut b = BytesMut::from(s);
    b.advance(1);
    assert_eq!(b, s[1..]);
    let b = b.freeze();
    // Verify fix for #352. Previously, freeze would ignore the start offset
    // for BytesMuts in Vec mode.
    assert_eq!(b, s[1..]);
}

#[test]
fn freeze_after_advance_arc() {
    let s = &b"abcdefgh"[..];
    let mut b = BytesMut::from(s);
    // Make b Arc
    let _ = b.split_to(0);
    b.advance(1);
    assert_eq!(b, s[1..]);
    let b = b.freeze();
    assert_eq!(b, s[1..]);
}

#[test]
fn freeze_after_split_to() {
    let s = &b"abcdefgh"[..];
    let mut b = BytesMut::from(s);
    let _ = b.split_to(1);
    assert_eq!(b, s[1..]);
    let b = b.freeze();
    assert_eq!(b, s[1..]);
}

#[test]
fn freeze_after_truncate() {
    let s = &b"abcdefgh"[..];
    let mut b = BytesMut::from(s);
    b.truncate(7);
    assert_eq!(b, s[..7]);
    let b = b.freeze();
    assert_eq!(b, s[..7]);
}

#[test]
fn freeze_after_truncate_arc() {
    let s = &b"abcdefgh"[..];
    let mut b = BytesMut::from(s);
    // Make b Arc
    let _ = b.split_to(0);
    b.truncate(7);
    assert_eq!(b, s[..7]);
    let b = b.freeze();
    assert_eq!(b, s[..7]);
}

#[test]
fn freeze_after_split_off() {
    let s = &b"abcdefgh"[..];
    let mut b = BytesMut::from(s);
    let _ = b.split_off(7);
    assert_eq!(b, s[..7]);
    let b = b.freeze();
    assert_eq!(b, s[..7]);
}

#[test]
fn fns_defined_for_bytes_mut() {
    let mut bytes = BytesMut::from(&b"hello world"[..]);

    let _ = bytes.as_ptr();
    let _ = bytes.as_mut_ptr();

    // Iterator
    let v: Vec<u8> = bytes.as_ref().iter().cloned().collect();
    assert_eq!(&v[..], bytes);
}

#[test]
fn reserve_convert() {
    // Vec -> Vec
    let mut bytes = BytesMut::from(LONG);
    bytes.reserve(64);
    assert_eq!(bytes.capacity(), LONG.len() + 64);

    // Arc -> Vec
    let mut bytes = BytesMut::from(LONG);
    let a = bytes.split_to(30);

    bytes.reserve(128);
    assert!(bytes.capacity() >= bytes.len() + 128);

    drop(a);
}

#[test]
fn reserve_growth() {
    let mut bytes = BytesMut::with_capacity(64);
    bytes.put("hello world".as_bytes());
    let _ = bytes.split();

    bytes.reserve(65);
    assert_eq!(bytes.capacity(), 117);
}

#[test]
fn reserve_allocates_at_least_original_capacity() {
    let mut bytes = BytesMut::with_capacity(1024);

    for i in 0..1020 {
        bytes.put_u8(i as u8);
    }

    let _other = bytes.split();

    bytes.reserve(16);
    assert_eq!(bytes.capacity(), 1024);
}

#[test]
#[cfg_attr(miri, ignore)] // Miri is too slow
fn reserve_max_original_capacity_value() {
    const SIZE: usize = 128 * 1024;

    let mut bytes = BytesMut::with_capacity(SIZE);

    for _ in 0..SIZE {
        bytes.put_u8(0u8);
    }

    let _other = bytes.split();

    bytes.reserve(16);
    assert_eq!(bytes.capacity(), 64 * 1024);
}

#[test]
fn reserve_vec_recycling() {
    let mut bytes = BytesMut::with_capacity(16);
    assert_eq!(bytes.capacity(), 16);
    let addr = bytes.as_ptr() as usize;
    bytes.put("0123456789012345".as_bytes());
    assert_eq!(bytes.as_ptr() as usize, addr);
    bytes.advance(10);
    assert_eq!(bytes.capacity(), 6);
    bytes.reserve(8);
    assert_eq!(bytes.capacity(), 16);
    assert_eq!(bytes.as_ptr() as usize, addr);
}

#[test]
fn reserve_in_arc_unique_does_not_overallocate() {
    let mut bytes = BytesMut::with_capacity(1000);
    let _ = bytes.split();

    // now bytes is Arc and refcount == 1

    assert_eq!(1000, bytes.capacity());
    bytes.reserve(2001);
    assert_eq!(2001, bytes.capacity());
}

#[test]
fn reserve_in_arc_unique_doubles() {
    let mut bytes = BytesMut::with_capacity(1000);
    let _ = bytes.split();

    // now bytes is Arc and refcount == 1

    assert_eq!(1000, bytes.capacity());
    bytes.reserve(1001);
    assert_eq!(2000, bytes.capacity());
}

#[test]
fn reserve_in_arc_unique_does_not_overallocate_after_split() {
    let mut bytes = BytesMut::from(LONG);
    let orig_capacity = bytes.capacity();
    drop(bytes.split_off(LONG.len() / 2));

    // now bytes is Arc and refcount == 1

    let new_capacity = bytes.capacity();
    bytes.reserve(orig_capacity - new_capacity);
    assert_eq!(bytes.capacity(), orig_capacity);
}

#[test]
fn reserve_in_arc_unique_does_not_overallocate_after_multiple_splits() {
    let mut bytes = BytesMut::from(LONG);
    let orig_capacity = bytes.capacity();
    for _ in 0..10 {
        drop(bytes.split_off(LONG.len() / 2));

        // now bytes is Arc and refcount == 1

        let new_capacity = bytes.capacity();
        bytes.reserve(orig_capacity - new_capacity);
    }
    assert_eq!(bytes.capacity(), orig_capacity);
}

#[test]
fn reserve_in_arc_nonunique_does_not_overallocate() {
    let mut bytes = BytesMut::with_capacity(1000);
    let _copy = bytes.split();

    // now bytes is Arc and refcount == 2

    assert_eq!(1000, bytes.capacity());
    bytes.reserve(2001);
    assert_eq!(2001, bytes.capacity());
}

/// This function tests `BytesMut::reserve_inner`, where `BytesMut` holds
/// a unique reference to the shared vector and decide to reuse it
/// by reallocating the `Vec`.
#[test]
fn reserve_shared_reuse() {
    let mut bytes = BytesMut::with_capacity(1000);
    bytes.put_slice(b"Hello, World!");
    drop(bytes.split());

    bytes.put_slice(b"!123ex123,sadchELLO,_wORLD!");
    // Use split_off so that v.capacity() - self.cap != off
    drop(bytes.split_off(9));
    assert_eq!(&*bytes, b"!123ex123");

    bytes.reserve(2000);
    assert_eq!(&*bytes, b"!123ex123");
    assert_eq!(bytes.capacity(), 2009);
}

#[test]
fn extend_mut() {
    let mut bytes = BytesMut::with_capacity(0);
    bytes.extend(LONG);
    assert_eq!(*bytes, LONG[..]);
}

#[test]
fn extend_from_slice_mut() {
    for &i in &[3, 34] {
        let mut bytes = BytesMut::new();
        bytes.extend_from_slice(&LONG[..i]);
        bytes.extend_from_slice(&LONG[i..]);
        assert_eq!(LONG[..], *bytes);
    }
}

#[test]
fn extend_mut_from_bytes() {
    let mut bytes = BytesMut::with_capacity(0);
    bytes.extend([Bytes::from(LONG)]);
    assert_eq!(*bytes, LONG[..]);
}

#[test]
fn extend_past_lower_limit_of_size_hint() {
    // See https://github.com/tokio-rs/bytes/pull/674#pullrequestreview-1913035700
    struct Iter<I>(I);

    impl<I: Iterator<Item = u8>> Iterator for Iter<I> {
        type Item = u8;

        fn next(&mut self) -> Option<Self::Item> {
            self.0.next()
        }

        fn size_hint(&self) -> (usize, Option<usize>) {
            (5, None)
        }
    }

    let mut bytes = BytesMut::with_capacity(5);
    bytes.extend(Iter(std::iter::repeat(0).take(10)));
    assert_eq!(bytes.len(), 10);
}

#[test]
fn extend_mut_without_size_hint() {
    let mut bytes = BytesMut::with_capacity(0);
    let mut long_iter = LONG.iter();

    // Use iter::from_fn since it doesn't know a size_hint
    bytes.extend(std::iter::from_fn(|| long_iter.next()));
    assert_eq!(*bytes, LONG[..]);
}

#[test]
fn from_static() {
    let mut a = Bytes::from_static(b"ab");
    let b = a.split_off(1);

    assert_eq!(a, b"a"[..]);
    assert_eq!(b, b"b"[..]);
}

#[test]
fn advance_static() {
    let mut a = Bytes::from_static(b"hello world");
    a.advance(6);
    assert_eq!(a, &b"world"[..]);
}

#[test]
fn advance_vec() {
    let mut a = Bytes::from(b"hello world boooo yah world zomg wat wat".to_vec());
    a.advance(16);
    assert_eq!(a, b"o yah world zomg wat wat"[..]);

    a.advance(4);
    assert_eq!(a, b"h world zomg wat wat"[..]);

    a.advance(6);
    assert_eq!(a, b"d zomg wat wat"[..]);
}

#[test]
fn advance_bytes_mut() {
    let mut a = BytesMut::from("hello world boooo yah world zomg wat wat");
    a.advance(16);
    assert_eq!(a, b"o yah world zomg wat wat"[..]);

    a.advance(4);
    assert_eq!(a, b"h world zomg wat wat"[..]);

    // Reserve some space.
    a.reserve(1024);
    assert_eq!(a, b"h world zomg wat wat"[..]);

    a.advance(6);
    assert_eq!(a, b"d zomg wat wat"[..]);
}

#[test]
#[should_panic]
fn advance_past_len() {
    let mut a = BytesMut::from("hello world");
    a.advance(20);
}

#[test]
// Only run these tests on little endian systems. CI uses qemu for testing
// big endian... and qemu doesn't really support threading all that well.
#[cfg(any(miri, target_endian = "little"))]
fn stress() {
    // Tests promoting a buffer from a vec -> shared in a concurrent situation
    use std::sync::{Arc, Barrier};
    use std::thread;

    const THREADS: usize = 8;
    const ITERS: usize = if cfg!(miri) { 100 } else { 1_000 };

    for i in 0..ITERS {
        let data = [i as u8; 256];
        let buf = Arc::new(Bytes::copy_from_slice(&data[..]));

        let barrier = Arc::new(Barrier::new(THREADS));
        let mut joins = Vec::with_capacity(THREADS);

        for _ in 0..THREADS {
            let c = barrier.clone();
            let buf = buf.clone();

            joins.push(thread::spawn(move || {
                c.wait();
                let buf: Bytes = (*buf).clone();
                drop(buf);
            }));
        }

        for th in joins {
            th.join().unwrap();
        }

        assert_eq!(*buf, data[..]);
    }
}

#[test]
fn partial_eq_bytesmut() {
    let bytes = Bytes::from(&b"The quick red fox"[..]);
    let bytesmut = BytesMut::from(&b"The quick red fox"[..]);
    assert!(bytes == bytesmut);
    assert!(bytesmut == bytes);
    let bytes2 = Bytes::from(&b"Jumped over the lazy brown dog"[..]);
    assert!(bytes2 != bytesmut);
    assert!(bytesmut != bytes2);
}

#[test]
fn bytes_mut_unsplit_basic() {
    let mut buf = BytesMut::with_capacity(64);
    buf.extend_from_slice(b"aaabbbcccddd");

    let splitted = buf.split_off(6);
    assert_eq!(b"aaabbb", &buf[..]);
    assert_eq!(b"cccddd", &splitted[..]);

    buf.unsplit(splitted);
    assert_eq!(b"aaabbbcccddd", &buf[..]);
}

#[test]
fn bytes_mut_unsplit_empty_other() {
    let mut buf = BytesMut::with_capacity(64);
    buf.extend_from_slice(b"aaabbbcccddd");

    // empty other
    let other = BytesMut::new();

    buf.unsplit(other);
    assert_eq!(b"aaabbbcccddd", &buf[..]);
}

#[test]
fn bytes_mut_unsplit_empty_self() {
    // empty self
    let mut buf = BytesMut::new();

    let mut other = BytesMut::with_capacity(64);
    other.extend_from_slice(b"aaabbbcccddd");

    buf.unsplit(other);
    assert_eq!(b"aaabbbcccddd", &buf[..]);
}

#[test]
fn bytes_mut_unsplit_other_keeps_capacity() {
    let mut buf = BytesMut::with_capacity(64);
    buf.extend_from_slice(b"aabb");

    // non empty other created "from" buf
    let mut other = buf.split_off(buf.len());
    other.extend_from_slice(b"ccddee");
    buf.unsplit(other);

    assert_eq!(buf.capacity(), 64);
}

#[test]
fn bytes_mut_unsplit_empty_other_keeps_capacity() {
    let mut buf = BytesMut::with_capacity(64);
    buf.extend_from_slice(b"aabbccddee");

    // empty other created "from" buf
    let other = buf.split_off(buf.len());
    buf.unsplit(other);

    assert_eq!(buf.capacity(), 64);
}

#[test]
fn bytes_mut_unsplit_arc_different() {
    let mut buf = BytesMut::with_capacity(64);
    buf.extend_from_slice(b"aaaabbbbeeee");

    let _ = buf.split_off(8); //arc

    let mut buf2 = BytesMut::with_capacity(64);
    buf2.extend_from_slice(b"ccccddddeeee");

    let _ = buf2.split_off(8); //arc

    buf.unsplit(buf2);
    assert_eq!(b"aaaabbbbccccdddd", &buf[..]);
}

#[test]
fn bytes_mut_unsplit_arc_non_contiguous() {
    let mut buf = BytesMut::with_capacity(64);
    buf.extend_from_slice(b"aaaabbbbeeeeccccdddd");

    let mut buf2 = buf.split_off(8); //arc

    let buf3 = buf2.split_off(4); //arc

    buf.unsplit(buf3);
    assert_eq!(b"aaaabbbbccccdddd", &buf[..]);
}

#[test]
fn bytes_mut_unsplit_two_split_offs() {
    let mut buf = BytesMut::with_capacity(64);
    buf.extend_from_slice(b"aaaabbbbccccdddd");

    let mut buf2 = buf.split_off(8); //arc
    let buf3 = buf2.split_off(4); //arc

    buf2.unsplit(buf3);
    buf.unsplit(buf2);
    assert_eq!(b"aaaabbbbccccdddd", &buf[..]);
}

#[test]
fn from_iter_no_size_hint() {
    use std::iter;

    let mut expect = vec![];

    let actual: Bytes = iter::repeat(b'x')
        .scan(100, |cnt, item| {
            if *cnt >= 1 {
                *cnt -= 1;
                expect.push(item);
                Some(item)
            } else {
                None
            }
        })
        .collect();

    assert_eq!(&actual[..], &expect[..]);
}

fn test_slice_ref(bytes: &Bytes, start: usize, end: usize, expected: &[u8]) {
    let slice = &(bytes.as_ref()[start..end]);
    let sub = bytes.slice_ref(slice);
    assert_eq!(&sub[..], expected);
}

#[test]
fn slice_ref_works() {
    let bytes = Bytes::from(&b"012345678"[..]);

    test_slice_ref(&bytes, 0, 0, b"");
    test_slice_ref(&bytes, 0, 3, b"012");
    test_slice_ref(&bytes, 2, 6, b"2345");
    test_slice_ref(&bytes, 7, 9, b"78");
    test_slice_ref(&bytes, 9, 9, b"");
}

#[test]
fn slice_ref_empty() {
    let bytes = Bytes::from(&b""[..]);
    let slice = &(bytes.as_ref()[0..0]);

    let sub = bytes.slice_ref(slice);
    assert_eq!(&sub[..], b"");
}

#[test]
fn slice_ref_empty_subslice() {
    let bytes = Bytes::from(&b"abcde"[..]);
    let subbytes = bytes.slice(0..0);
    let slice = &subbytes[..];
    // The `slice` object is derived from the original `bytes` object
    // so `slice_ref` should work.
    assert_eq!(Bytes::new(), bytes.slice_ref(slice));
}

#[test]
#[should_panic]
fn slice_ref_catches_not_a_subset() {
    let bytes = Bytes::from(&b"012345678"[..]);
    let slice = &b"012345"[0..4];

    bytes.slice_ref(slice);
}

#[test]
fn slice_ref_not_an_empty_subset() {
    let bytes = Bytes::from(&b"012345678"[..]);
    let slice = &b""[0..0];

    assert_eq!(Bytes::new(), bytes.slice_ref(slice));
}

#[test]
fn empty_slice_ref_not_an_empty_subset() {
    let bytes = Bytes::new();
    let slice = &b"some other slice"[0..0];

    assert_eq!(Bytes::new(), bytes.slice_ref(slice));
}

#[test]
fn bytes_buf_mut_advance() {
    let mut bytes = BytesMut::with_capacity(1024);

    unsafe {
        let ptr = bytes.chunk_mut().as_mut_ptr();
        assert_eq!(1024, bytes.chunk_mut().len());

        bytes.advance_mut(10);

        let next = bytes.chunk_mut().as_mut_ptr();
        assert_eq!(1024 - 10, bytes.chunk_mut().len());
        assert_eq!(ptr.offset(10), next);

        // advance to the end
        bytes.advance_mut(1024 - 10);

        // The buffer size is doubled
        assert_eq!(1024, bytes.chunk_mut().len());
    }
}

#[test]
fn bytes_buf_mut_reuse_when_fully_consumed() {
    use bytes::{Buf, BytesMut};
    let mut buf = BytesMut::new();
    buf.reserve(8192);
    buf.extend_from_slice(&[0u8; 100][..]);

    let p = &buf[0] as *const u8;
    buf.advance(100);

    buf.reserve(8192);
    buf.extend_from_slice(b" ");

    assert_eq!(&buf[0] as *const u8, p);
}

#[test]
#[should_panic]
fn bytes_reserve_overflow() {
    let mut bytes = BytesMut::with_capacity(1024);
    bytes.put_slice(b"hello world");

    bytes.reserve(usize::MAX);
}

#[test]
fn bytes_with_capacity_but_empty() {
    // See https://github.com/tokio-rs/bytes/issues/340
    let vec = Vec::with_capacity(1);
    let _ = Bytes::from(vec);
}

#[test]
fn bytes_put_bytes() {
    let mut bytes = BytesMut::new();
    bytes.put_u8(17);
    bytes.put_bytes(19, 2);
    assert_eq!([17, 19, 19], bytes.as_ref());
}

#[test]
fn box_slice_empty() {
    // See https://github.com/tokio-rs/bytes/issues/340
    let empty: Box<[u8]> = Default::default();
    let b = Bytes::from(empty);
    assert!(b.is_empty());
}

#[test]
fn bytes_into_vec() {
    // Test kind == KIND_VEC
    let content = b"helloworld";

    let mut bytes = BytesMut::new();
    bytes.put_slice(content);

    let vec: Vec<u8> = bytes.into();
    assert_eq!(&vec, content);

    // Test kind == KIND_ARC, shared.is_unique() == True
    let mut bytes = BytesMut::new();
    bytes.put_slice(b"abcdewe23");
    bytes.put_slice(content);

    // Overwrite the bytes to make sure only one reference to the underlying
    // Vec exists.
    bytes = bytes.split_off(9);

    let vec: Vec<u8> = bytes.into();
    assert_eq!(&vec, content);

    // Test kind == KIND_ARC, shared.is_unique() == False
    let prefix = b"abcdewe23";

    let mut bytes = BytesMut::new();
    bytes.put_slice(prefix);
    bytes.put_slice(content);

    let vec: Vec<u8> = bytes.split_off(prefix.len()).into();
    assert_eq!(&vec, content);

    let vec: Vec<u8> = bytes.into();
    assert_eq!(&vec, prefix);
}

#[test]
fn test_bytes_into_vec() {
    // Test STATIC_VTABLE.to_vec
    let bs = b"1b23exfcz3r";
    let vec: Vec<u8> = Bytes::from_static(bs).into();
    assert_eq!(&*vec, bs);

    // Test bytes_mut.SHARED_VTABLE.to_vec impl
    eprintln!("1");
    let mut bytes_mut: BytesMut = bs[..].into();

    // Set kind to KIND_ARC so that after freeze, Bytes will use bytes_mut.SHARED_VTABLE
    eprintln!("2");
    drop(bytes_mut.split_off(bs.len()));

    eprintln!("3");
    let b1 = bytes_mut.freeze();
    eprintln!("4");
    let b2 = b1.clone();

    eprintln!("{:#?}", (&*b1).as_ptr());

    // shared.is_unique() = False
    eprintln!("5");
    assert_eq!(&*Vec::from(b2), bs);

    // shared.is_unique() = True
    eprintln!("6");
    assert_eq!(&*Vec::from(b1), bs);

    // Test bytes_mut.SHARED_VTABLE.to_vec impl where offset != 0
    let mut bytes_mut1: BytesMut = bs[..].into();
    let bytes_mut2 = bytes_mut1.split_off(9);

    let b1 = bytes_mut1.freeze();
    let b2 = bytes_mut2.freeze();

    assert_eq!(Vec::from(b2), bs[9..]);
    assert_eq!(Vec::from(b1), bs[..9]);
}

#[test]
fn test_bytes_into_vec_promotable_even() {
    let vec = vec![33u8; 1024];

    // Test cases where kind == KIND_VEC
    let b1 = Bytes::from(vec.clone());
    assert_eq!(Vec::from(b1), vec);

    // Test cases where kind == KIND_ARC, ref_cnt == 1
    let b1 = Bytes::from(vec.clone());
    drop(b1.clone());
    assert_eq!(Vec::from(b1), vec);

    // Test cases where kind == KIND_ARC, ref_cnt == 2
    let b1 = Bytes::from(vec.clone());
    let b2 = b1.clone();
    assert_eq!(Vec::from(b1), vec);

    // Test cases where vtable = SHARED_VTABLE, kind == KIND_ARC, ref_cnt == 1
    assert_eq!(Vec::from(b2), vec);

    // Test cases where offset != 0
    let mut b1 = Bytes::from(vec.clone());
    let b2 = b1.split_off(20);

    assert_eq!(Vec::from(b2), vec[20..]);
    assert_eq!(Vec::from(b1), vec[..20]);
}

#[test]
fn test_bytes_vec_conversion() {
    let mut vec = Vec::with_capacity(10);
    vec.extend(b"abcdefg");
    let b = Bytes::from(vec);
    let v = Vec::from(b);
    assert_eq!(v.len(), 7);
    assert_eq!(v.capacity(), 10);

    let mut b = Bytes::from(v);
    b.advance(1);
    let v = Vec::from(b);
    assert_eq!(v.len(), 6);
    assert_eq!(v.capacity(), 10);
    assert_eq!(v.as_slice(), b"bcdefg");
}

#[test]
fn test_bytes_mut_conversion() {
    let mut b1 = BytesMut::with_capacity(10);
    b1.extend(b"abcdefg");
    let b2 = Bytes::from(b1);
    let v = Vec::from(b2);
    assert_eq!(v.len(), 7);
    assert_eq!(v.capacity(), 10);

    let mut b = Bytes::from(v);
    b.advance(1);
    let v = Vec::from(b);
    assert_eq!(v.len(), 6);
    assert_eq!(v.capacity(), 10);
    assert_eq!(v.as_slice(), b"bcdefg");
}

#[test]
fn test_bytes_capacity_len() {
    for cap in 0..100 {
        for len in 0..=cap {
            let mut v = Vec::with_capacity(cap);
            v.resize(len, 0);
            let _ = Bytes::from(v);
        }
    }
}

#[test]
fn static_is_unique() {
    let b = Bytes::from_static(LONG);
    assert!(!b.is_unique());
}

#[test]
fn vec_is_unique() {
    let v: Vec<u8> = LONG.to_vec();
    let b = Bytes::from(v);
    assert!(b.is_unique());
}

#[test]
fn arc_is_unique() {
    let v: Vec<u8> = LONG.to_vec();
    let b = Bytes::from(v);
    let c = b.clone();
    assert!(!b.is_unique());
    drop(c);
    assert!(b.is_unique());
}

#[test]
fn shared_is_unique() {
    let v: Vec<u8> = LONG.to_vec();
    let b = Bytes::from(v);
    let c = b.clone();
    assert!(!c.is_unique());
    drop(b);
    assert!(c.is_unique());
}

#[test]
<<<<<<< HEAD
fn test_bytesmut_from_bytes_static() {
    let bs = b"1b23exfcz3r";

    // Test STATIC_VTABLE.to_mut
    let bytes_mut = BytesMut::from(Bytes::from_static(bs));
    assert_eq!(bytes_mut, bs[..]);
}

#[test]
fn test_bytesmut_from_bytes_bytes_mut_vec() {
    let bs = b"1b23exfcz3r";
    let bs_long = b"1b23exfcz3r1b23exfcz3r";

    // Test case where kind == KIND_VEC
    let mut bytes_mut: BytesMut = bs[..].into();
    bytes_mut = BytesMut::from(bytes_mut.freeze());
    assert_eq!(bytes_mut, bs[..]);
    bytes_mut.extend_from_slice(&bs[..]);
    assert_eq!(bytes_mut, bs_long[..]);
}

#[test]
fn test_bytesmut_from_bytes_bytes_mut_shared() {
    let bs = b"1b23exfcz3r";

    // Set kind to KIND_ARC so that after freeze, Bytes will use bytes_mut.SHARED_VTABLE
    let mut bytes_mut: BytesMut = bs[..].into();
    drop(bytes_mut.split_off(bs.len()));

    let b1 = bytes_mut.freeze();
    let b2 = b1.clone();

    // shared.is_unique() = False
    let mut b1m = BytesMut::from(b1);
    assert_eq!(b1m, bs[..]);
    b1m[0] = b'9';

    // shared.is_unique() = True
    let b2m = BytesMut::from(b2);
    assert_eq!(b2m, bs[..]);
}

#[test]
fn test_bytesmut_from_bytes_bytes_mut_offset() {
    let bs = b"1b23exfcz3r";

    // Test bytes_mut.SHARED_VTABLE.to_mut impl where offset != 0
    let mut bytes_mut1: BytesMut = bs[..].into();
    let bytes_mut2 = bytes_mut1.split_off(9);

    let b1 = bytes_mut1.freeze();
    let b2 = bytes_mut2.freeze();

    let b1m = BytesMut::from(b1);
    let b2m = BytesMut::from(b2);

    assert_eq!(b2m, bs[9..]);
    assert_eq!(b1m, bs[..9]);
}

#[test]
fn test_bytesmut_from_bytes_promotable_even_vec() {
    let vec = vec![33u8; 1024];

    // Test case where kind == KIND_VEC
    let b1 = Bytes::from(vec.clone());
    let b1m = BytesMut::from(b1);
    assert_eq!(b1m, vec);
}

#[test]
fn test_bytesmut_from_bytes_promotable_even_arc_1() {
    let vec = vec![33u8; 1024];

    // Test case where kind == KIND_ARC, ref_cnt == 1
    let b1 = Bytes::from(vec.clone());
    drop(b1.clone());
    let b1m = BytesMut::from(b1);
    assert_eq!(b1m, vec);
}

#[test]
fn test_bytesmut_from_bytes_promotable_even_arc_2() {
    let vec = vec![33u8; 1024];

    // Test case where kind == KIND_ARC, ref_cnt == 2
    let b1 = Bytes::from(vec.clone());
    let b2 = b1.clone();
    let b1m = BytesMut::from(b1);
    assert_eq!(b1m, vec);

    // Test case where vtable = SHARED_VTABLE, kind == KIND_ARC, ref_cnt == 1
    let b2m = BytesMut::from(b2);
    assert_eq!(b2m, vec);
}

#[test]
fn test_bytesmut_from_bytes_promotable_even_arc_offset() {
    let vec = vec![33u8; 1024];

    // Test case where offset != 0
    let mut b1 = Bytes::from(vec.clone());
    let b2 = b1.split_off(20);
    let b1m = BytesMut::from(b1);
    let b2m = BytesMut::from(b2);

    assert_eq!(b2m, vec[20..]);
    assert_eq!(b1m, vec[..20]);
}

#[test]
fn try_reclaim_empty() {
    let mut buf = BytesMut::new();
    assert_eq!(false, buf.try_reclaim(6));
    buf.reserve(6);
    assert_eq!(true, buf.try_reclaim(6));
    let cap = buf.capacity();
    assert!(cap >= 6);
    assert_eq!(false, buf.try_reclaim(cap + 1));

    let mut buf = BytesMut::new();
    buf.reserve(6);
    let cap = buf.capacity();
    assert!(cap >= 6);
    let mut split = buf.split();
    drop(buf);
    assert_eq!(0, split.capacity());
    assert_eq!(true, split.try_reclaim(6));
    assert_eq!(false, split.try_reclaim(cap + 1));
}

#[test]
fn try_reclaim_vec() {
    let mut buf = BytesMut::with_capacity(6);
    buf.put_slice(b"abc");
    // Reclaiming a ludicrous amount of space should calmly return false
    assert_eq!(false, buf.try_reclaim(usize::MAX));

    assert_eq!(false, buf.try_reclaim(6));
    buf.advance(2);
    assert_eq!(4, buf.capacity());
    // We can reclaim 5 bytes, because the byte in the buffer can be moved to the front. 6 bytes
    // cannot be reclaimed because there is already one byte stored
    assert_eq!(false, buf.try_reclaim(6));
    assert_eq!(true, buf.try_reclaim(5));
    buf.advance(1);
    assert_eq!(true, buf.try_reclaim(6));
    assert_eq!(6, buf.capacity());
}

#[test]
fn try_reclaim_arc() {
    let mut buf = BytesMut::with_capacity(6);
    buf.put_slice(b"abc");
    let x = buf.split().freeze();
    buf.put_slice(b"def");
    // Reclaiming a ludicrous amount of space should calmly return false
    assert_eq!(false, buf.try_reclaim(usize::MAX));

    let y = buf.split().freeze();
    let z = y.clone();
    assert_eq!(false, buf.try_reclaim(6));
    drop(x);
    drop(z);
    assert_eq!(false, buf.try_reclaim(6));
    drop(y);
    assert_eq!(true, buf.try_reclaim(6));
    assert_eq!(6, buf.capacity());
    assert_eq!(0, buf.len());
    buf.put_slice(b"abc");
    buf.put_slice(b"def");
    assert_eq!(6, buf.capacity());
    assert_eq!(6, buf.len());
    assert_eq!(false, buf.try_reclaim(6));
    buf.advance(4);
    assert_eq!(true, buf.try_reclaim(4));
    buf.advance(2);
    assert_eq!(true, buf.try_reclaim(6));
=======
fn mut_shared_is_unique() {
    let mut b = BytesMut::from(LONG);
    let c = b.split().freeze();
    assert!(!c.is_unique());
    drop(b);
    assert!(c.is_unique());
>>>>>>> fd13c7dc
}<|MERGE_RESOLUTION|>--- conflicted
+++ resolved
@@ -1174,7 +1174,15 @@
 }
 
 #[test]
-<<<<<<< HEAD
+fn mut_shared_is_unique() {
+    let mut b = BytesMut::from(LONG);
+    let c = b.split().freeze();
+    assert!(!c.is_unique());
+    drop(b);
+    assert!(c.is_unique());
+}
+
+#[test]
 fn test_bytesmut_from_bytes_static() {
     let bs = b"1b23exfcz3r";
 
@@ -1353,12 +1361,4 @@
     assert_eq!(true, buf.try_reclaim(4));
     buf.advance(2);
     assert_eq!(true, buf.try_reclaim(6));
-=======
-fn mut_shared_is_unique() {
-    let mut b = BytesMut::from(LONG);
-    let c = b.split().freeze();
-    assert!(!c.is_unique());
-    drop(b);
-    assert!(c.is_unique());
->>>>>>> fd13c7dc
 }