--- conflicted
+++ resolved
@@ -557,8 +557,6 @@
         buf_get_impl!(self, 8, LittleEndian::read_i64);
     }
 
-<<<<<<< HEAD
-=======
     /// Gets an unsigned 128 bit integer from `self` in big-endian byte order.
     ///
     /// **NOTE:** This method requires the `i128` feature.
@@ -571,14 +569,14 @@
     /// use std::io::Cursor;
     ///
     /// let mut buf = Cursor::new(b"\x01\x02\x03\x04\x05\x06\x07\x08\x09\x10\x11\x12\x13\x14\x15\x16 hello");
-    /// assert_eq!(0x01020304050607080910111213141516, buf.get_u128_be());
+    /// assert_eq!(0x01020304050607080910111213141516, buf.get_u128());
     /// ```
     ///
     /// # Panics
     ///
     /// This function panics if there is not enough remaining data in `self`.
     #[cfg(feature = "i128")]
-    fn get_u128_be(&mut self) -> u128 {
+    fn get_u128(&mut self) -> u128 {
         buf_get_impl!(self, 16, BigEndian::read_u128);
     }
 
@@ -617,14 +615,14 @@
     /// use std::io::Cursor;
     ///
     /// let mut buf = Cursor::new(b"\x01\x02\x03\x04\x05\x06\x07\x08\x09\x10\x11\x12\x13\x14\x15\x16 hello");
-    /// assert_eq!(0x01020304050607080910111213141516, buf.get_i128_be());
+    /// assert_eq!(0x01020304050607080910111213141516, buf.get_i128());
     /// ```
     ///
     /// # Panics
     ///
     /// This function panics if there is not enough remaining data in `self`.
     #[cfg(feature = "i128")]
-    fn get_i128_be(&mut self) -> i128 {
+    fn get_i128(&mut self) -> i128 {
         buf_get_impl!(self, 16, BigEndian::read_i128);
     }
 
@@ -651,15 +649,6 @@
         buf_get_impl!(self, 16, LittleEndian::read_i128);
     }
 
-    #[doc(hidden)]
-    #[deprecated(note="use get_uint_be or get_uint_le")]
-    fn get_uint<T: ByteOrder>(&mut self, nbytes: usize) -> u64 where Self: Sized {
-        let mut buf = [0; 8];
-        self.copy_to_slice(&mut buf[..nbytes]);
-        T::read_uint(&buf[..nbytes], nbytes)
-    }
-
->>>>>>> 886dda09
     /// Gets an unsigned n-byte integer from `self` in big-endian byte order.
     ///
     /// The current position is advanced by `nbytes`.
